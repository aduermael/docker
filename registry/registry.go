package registry

import (
	"bytes"
	"encoding/json"
	"errors"
	"fmt"
	"github.com/dotcloud/docker/auth"
	"github.com/dotcloud/docker/utils"
	"io"
	"io/ioutil"
	"net/http"
	"net/http/cookiejar"
	"net/url"
	"regexp"
	"strconv"
	"strings"
)

var ErrAlreadyExists = errors.New("Image already exists")

<<<<<<< HEAD
func pingRegistryEndpoint(endpoint string) error {
	// FIXME: implement the check to discover if it should be http or https
	resp, err := http.Get(endpoint)
=======
func URLScheme() string {
	u, err := url.Parse(auth.IndexServerAddress())
>>>>>>> 6940cf1e
	if err != nil {
		return err
	}
	if resp.Header.Get("X-Docker-Registry-Version") == "" {
		return errors.New("This does not look like a Registry server (\"X-Docker-Registry-Version\" header not found in the response)")
	}
	return nil
}

func validateRepositoryName(namespace, name string) error {
	validNamespace := regexp.MustCompile(`^([a-z0-9_]{4,30})$`)
	if !validNamespace.MatchString(namespace) {
		return fmt.Errorf("Invalid namespace name (%s), only [a-z0-9_] are allowed, size between 4 and 30", namespace)
	}
	validRepo := regexp.MustCompile(`^([a-zA-Z0-9-_.]+)$`)
	if !validRepo.MatchString(name) {
		return fmt.Errorf("Invalid repository name (%s), only [a-zA-Z0-9-_.] are allowed", name)
	}
	return nil
}

// Resolves a repository name to a endpoint + name
func ResolveRepositoryName(reposName string) (string, string, error) {
	nameParts := strings.SplitN(reposName, "/", 2)
	if !strings.Contains(nameParts[0], ".") {
		// This is a Docker Index repos (ex: samalba/hipache or ubuntu)
		var err error
		if len(nameParts) < 2 {
			err = validateRepositoryName("library", nameParts[0])
		} else {
			err = validateRepositoryName(nameParts[0], nameParts[1])
		}
		return "https://index.docker.io/v1/", reposName, err
	}
	if len(nameParts) < 2 {
		// There is a dot in repos name (and no registry address)
		// Is it a Registry address without repos name?
		return "", "", errors.New("Invalid repository name (ex: \"registry.domain.tld/myrepos\")")
	}
	n := strings.LastIndex(reposName, "/")
	hostname := nameParts[0]
	path := reposName[len(nameParts[0]):n]
	reposName = reposName[n+1:]
	endpoint := fmt.Sprintf("https://%s%s/v1/", hostname, path)
	if err := pingRegistryEndpoint(endpoint); err != nil {
		utils.Debugf("Registry %s does not work (%s), falling back to http", endpoint, err)
		endpoint = fmt.Sprintf("http://%s%s/v1/", hostname, path)
		if err = pingRegistryEndpoint(endpoint); err != nil {
			//TODO: triggering highland build can be done there without "failing"
			return "", "", errors.New("Invalid Registry endpoint: " + err.Error())
		}
	}
	err := validateRepositoryName("library", reposName)
	return endpoint, reposName, err
}

func doWithCookies(c *http.Client, req *http.Request) (*http.Response, error) {
	for _, cookie := range c.Jar.Cookies(req.URL) {
		req.AddCookie(cookie)
	}
	return c.Do(req)
}

// Retrieve the history of a given image from the Registry.
// Return a list of the parent's json (requested image included)
<<<<<<< HEAD
func (r *Registry) GetRemoteHistory(imgId, registry string, token []string) ([]string, error) {
	req, err := http.NewRequest("GET", registry+"images/"+imgId+"/ancestry", nil)
=======
func (r *Registry) GetRemoteHistory(imgID, registry string, token []string) ([]string, error) {
	req, err := http.NewRequest("GET", registry+"/images/"+imgID+"/ancestry", nil)
>>>>>>> 6940cf1e
	if err != nil {
		return nil, err
	}
	req.Header.Set("Authorization", "Token "+strings.Join(token, ", "))
	res, err := r.client.Do(req)
	if err != nil || res.StatusCode != 200 {
		if res != nil {
			return nil, fmt.Errorf("Internal server error: %d trying to fetch remote history for %s", res.StatusCode, imgID)
		}
		return nil, err
	}
	defer res.Body.Close()

	jsonString, err := ioutil.ReadAll(res.Body)
	if err != nil {
		return nil, fmt.Errorf("Error while reading the http response: %s", err)
	}

	utils.Debugf("Ancestry: %s", jsonString)
	history := new([]string)
	if err := json.Unmarshal(jsonString, history); err != nil {
		return nil, err
	}
	return *history, nil
}

// Check if an image exists in the Registry
func (r *Registry) LookupRemoteImage(imgID, registry string, token []string) bool {
	rt := &http.Transport{Proxy: http.ProxyFromEnvironment}

<<<<<<< HEAD
	req, err := http.NewRequest("GET", registry+"images/"+imgId+"/json", nil)
=======
	req, err := http.NewRequest("GET", registry+"/v1/images/"+imgID+"/json", nil)
>>>>>>> 6940cf1e
	if err != nil {
		return false
	}
	res, err := rt.RoundTrip(req)
	if err != nil {
		return false
	}
	res.Body.Close()
	return res.StatusCode == 200
}

// Retrieve an image from the Registry.
func (r *Registry) GetRemoteImageJSON(imgID, registry string, token []string) ([]byte, int, error) {
	// Get the JSON
<<<<<<< HEAD
	req, err := http.NewRequest("GET", registry+"images/"+imgId+"/json", nil)
=======
	req, err := http.NewRequest("GET", registry+"/images/"+imgID+"/json", nil)
>>>>>>> 6940cf1e
	if err != nil {
		return nil, -1, fmt.Errorf("Failed to download json: %s", err)
	}
	req.Header.Set("Authorization", "Token "+strings.Join(token, ", "))
	res, err := r.client.Do(req)
	if err != nil {
		return nil, -1, fmt.Errorf("Failed to download json: %s", err)
	}
	defer res.Body.Close()
	if res.StatusCode != 200 {
		return nil, -1, fmt.Errorf("HTTP code %d", res.StatusCode)
	}

	imageSize, err := strconv.Atoi(res.Header.Get("X-Docker-Size"))
	if err != nil {
		return nil, -1, err
	}

	jsonString, err := ioutil.ReadAll(res.Body)
	if err != nil {
		return nil, -1, fmt.Errorf("Failed to parse downloaded json: %s (%s)", err, jsonString)
	}
	return jsonString, imageSize, nil
}

<<<<<<< HEAD
func (r *Registry) GetRemoteImageLayer(imgId, registry string, token []string) (io.ReadCloser, error) {
	req, err := http.NewRequest("GET", registry+"images/"+imgId+"/layer", nil)
=======
func (r *Registry) GetRemoteImageLayer(imgID, registry string, token []string) (io.ReadCloser, error) {
	req, err := http.NewRequest("GET", registry+"/images/"+imgID+"/layer", nil)
>>>>>>> 6940cf1e
	if err != nil {
		return nil, fmt.Errorf("Error while getting from the server: %s\n", err)
	}
	req.Header.Set("Authorization", "Token "+strings.Join(token, ", "))
	res, err := r.client.Do(req)
	if err != nil {
		return nil, err
	}
	return res.Body, nil
}

func (r *Registry) GetRemoteTags(registries []string, repository string, token []string) (map[string]string, error) {
	if strings.Count(repository, "/") == 0 {
		// This will be removed once the Registry supports auto-resolution on
		// the "library" namespace
		repository = "library/" + repository
	}
	for _, host := range registries {
<<<<<<< HEAD
		endpoint := fmt.Sprintf("%srepositories/%s/tags", host, repository)
=======
		endpoint := fmt.Sprintf("%s/v1/repositories/%s/tags", host, repository)
		if !(strings.HasPrefix(endpoint, "http://") || strings.HasPrefix(endpoint, "https://")) {
			endpoint = fmt.Sprintf("%s://%s", URLScheme(), endpoint)
		}
>>>>>>> 6940cf1e
		req, err := r.opaqueRequest("GET", endpoint, nil)
		if err != nil {
			return nil, err
		}
		req.Header.Set("Authorization", "Token "+strings.Join(token, ", "))
		res, err := r.client.Do(req)
		if err != nil {
			return nil, err
		}

		utils.Debugf("Got status code %d from %s", res.StatusCode, endpoint)
		defer res.Body.Close()

		if res.StatusCode != 200 && res.StatusCode != 404 {
			continue
		} else if res.StatusCode == 404 {
			return nil, fmt.Errorf("Repository not found")
		}

		result := make(map[string]string)
		rawJSON, err := ioutil.ReadAll(res.Body)
		if err != nil {
			return nil, err
		}
		if err := json.Unmarshal(rawJSON, &result); err != nil {
			return nil, err
		}
		return result, nil
	}
	return nil, fmt.Errorf("Could not reach any registry endpoint")
}

func (r *Registry) GetRepositoryData(indexEp, remote string) (*RepositoryData, error) {
	repositoryTarget := fmt.Sprintf("%srepositories/%s/images", indexEp, remote)

	req, err := r.opaqueRequest("GET", repositoryTarget, nil)
	if err != nil {
		return nil, err
	}
	if r.authConfig != nil && len(r.authConfig.Username) > 0 {
		req.SetBasicAuth(r.authConfig.Username, r.authConfig.Password)
	}
	req.Header.Set("X-Docker-Token", "true")

	res, err := r.client.Do(req)
	if err != nil {
		return nil, err
	}
	defer res.Body.Close()
	if res.StatusCode == 401 {
		return nil, fmt.Errorf("Please login first (HTTP code %d)", res.StatusCode)
	}
	// TODO: Right now we're ignoring checksums in the response body.
	// In the future, we need to use them to check image validity.
	if res.StatusCode != 200 {
		return nil, fmt.Errorf("HTTP code: %d", res.StatusCode)
	}

	var tokens []string
	if res.Header.Get("X-Docker-Token") != "" {
		tokens = res.Header["X-Docker-Token"]
	}

	var endpoints []string
	var urlScheme = indexEp[:strings.Index(indexEp, ":")]
	if res.Header.Get("X-Docker-Endpoints") != "" {
		// The Registry's URL scheme has to match the Index'
		for _, ep := range res.Header["X-Docker-Endpoints"] {
			endpoints = append(endpoints, fmt.Sprintf("%s://%s/v1/", urlScheme, ep))
		}
	} else {
		return nil, fmt.Errorf("Index response didn't contain any endpoints")
	}

	checksumsJSON, err := ioutil.ReadAll(res.Body)
	if err != nil {
		return nil, err
	}
	remoteChecksums := []*ImgData{}
	if err := json.Unmarshal(checksumsJSON, &remoteChecksums); err != nil {
		return nil, err
	}

	// Forge a better object from the retrieved data
	imgsData := make(map[string]*ImgData)
	for _, elem := range remoteChecksums {
		imgsData[elem.ID] = elem
	}

	return &RepositoryData{
		ImgList:   imgsData,
		Endpoints: endpoints,
		Tokens:    tokens,
	}, nil
}

// Push a local image to the registry
func (r *Registry) PushImageJSONRegistry(imgData *ImgData, jsonRaw []byte, registry string, token []string) error {
	// FIXME: try json with UTF8
	req, err := http.NewRequest("PUT", registry+"images/"+imgData.ID+"/json", strings.NewReader(string(jsonRaw)))
	if err != nil {
		return err
	}
	req.Header.Add("Content-type", "application/json")
	req.Header.Set("Authorization", "Token "+strings.Join(token, ","))
	req.Header.Set("X-Docker-Checksum", imgData.Checksum)

	utils.Debugf("Setting checksum for %s: %s", imgData.ID, imgData.Checksum)
	res, err := doWithCookies(r.client, req)
	if err != nil {
		return fmt.Errorf("Failed to upload metadata: %s", err)
	}
	defer res.Body.Close()
	if len(res.Cookies()) > 0 {
		r.client.Jar.SetCookies(req.URL, res.Cookies())
	}
	if res.StatusCode != 200 {
		errBody, err := ioutil.ReadAll(res.Body)
		if err != nil {
			return fmt.Errorf("HTTP code %d while uploading metadata and error when trying to parse response body: %s", res.StatusCode, err)
		}
		var jsonBody map[string]string
		if err := json.Unmarshal(errBody, &jsonBody); err != nil {
			errBody = []byte(err.Error())
		} else if jsonBody["error"] == "Image already exists" {
			return ErrAlreadyExists
		}
		return fmt.Errorf("HTTP code %d while uploading metadata: %s", res.StatusCode, errBody)
	}
	return nil
}

<<<<<<< HEAD
func (r *Registry) PushImageLayerRegistry(imgId string, layer io.Reader, registry string, token []string) error {
	req, err := http.NewRequest("PUT", registry+"images/"+imgId+"/layer", layer)
=======
func (r *Registry) PushImageLayerRegistry(imgID string, layer io.Reader, registry string, token []string) error {
	registry = registry + "/v1"
	req, err := http.NewRequest("PUT", registry+"/images/"+imgID+"/layer", layer)
>>>>>>> 6940cf1e
	if err != nil {
		return err
	}
	req.ContentLength = -1
	req.TransferEncoding = []string{"chunked"}
	req.Header.Set("Authorization", "Token "+strings.Join(token, ","))
	res, err := doWithCookies(r.client, req)
	if err != nil {
		return fmt.Errorf("Failed to upload layer: %s", err)
	}
	defer res.Body.Close()

	if res.StatusCode != 200 {
		errBody, err := ioutil.ReadAll(res.Body)
		if err != nil {
			return fmt.Errorf("HTTP code %d while uploading metadata and error when trying to parse response body: %s", res.StatusCode, err)
		}
		return fmt.Errorf("Received HTTP code %d while uploading layer: %s", res.StatusCode, errBody)
	}
	return nil
}

func (r *Registry) opaqueRequest(method, urlStr string, body io.Reader) (*http.Request, error) {
	req, err := http.NewRequest(method, urlStr, body)
	if err != nil {
		return nil, err
	}
	req.URL.Opaque = strings.Replace(urlStr, req.URL.Scheme+":", "", 1)
	return req, err
}

// push a tag on the registry.
// Remote has the format '<user>/<repo>
func (r *Registry) PushRegistryTag(remote, revision, tag, registry string, token []string) error {
	// "jsonify" the string
	revision = "\"" + revision + "\""

	req, err := r.opaqueRequest("PUT", registry+"repositories/"+remote+"/tags/"+tag, strings.NewReader(revision))
	if err != nil {
		return err
	}
	req.Header.Add("Content-type", "application/json")
	req.Header.Set("Authorization", "Token "+strings.Join(token, ","))
	req.ContentLength = int64(len(revision))
	res, err := doWithCookies(r.client, req)
	if err != nil {
		return err
	}
	res.Body.Close()
	if res.StatusCode != 200 && res.StatusCode != 201 {
		return fmt.Errorf("Internal server error: %d trying to push tag %s on %s", res.StatusCode, tag, remote)
	}
	return nil
}

func (r *Registry) PushImageJSONIndex(indexEp, remote string, imgList []*ImgData, validate bool, regs []string) (*RepositoryData, error) {
	imgListJSON, err := json.Marshal(imgList)
	if err != nil {
		return nil, err
	}
	var suffix string
	if validate {
		suffix = "images"
	}

	u := fmt.Sprintf("%srepositories/%s/%s", indexEp, remote, suffix)
	utils.Debugf("PUT %s", u)
	utils.Debugf("Image list pushed to index:\n%s\n", imgListJSON)
	req, err := r.opaqueRequest("PUT", u, bytes.NewReader(imgListJSON))
	if err != nil {
		return nil, err
	}
	req.SetBasicAuth(r.authConfig.Username, r.authConfig.Password)
	req.ContentLength = int64(len(imgListJSON))
	req.Header.Set("X-Docker-Token", "true")
	if validate {
		req.Header["X-Docker-Endpoints"] = regs
	}

	res, err := r.client.Do(req)
	if err != nil {
		return nil, err
	}
	defer res.Body.Close()

	// Redirect if necessary
	for res.StatusCode >= 300 && res.StatusCode < 400 {
		utils.Debugf("Redirected to %s\n", res.Header.Get("Location"))
		req, err = r.opaqueRequest("PUT", res.Header.Get("Location"), bytes.NewReader(imgListJSON))
		if err != nil {
			return nil, err
		}
		req.SetBasicAuth(r.authConfig.Username, r.authConfig.Password)
		req.ContentLength = int64(len(imgListJSON))
		req.Header.Set("X-Docker-Token", "true")
		if validate {
			req.Header["X-Docker-Endpoints"] = regs
		}
		res, err = r.client.Do(req)
		if err != nil {
			return nil, err
		}
		defer res.Body.Close()
	}

	var tokens, endpoints []string
	var urlScheme = indexEp[:strings.Index(indexEp, ":")]
	if !validate {
		if res.StatusCode != 200 && res.StatusCode != 201 {
			errBody, err := ioutil.ReadAll(res.Body)
			if err != nil {
				return nil, err
			}
			return nil, fmt.Errorf("Error: Status %d trying to push repository %s: %s", res.StatusCode, remote, errBody)
		}
		if res.Header.Get("X-Docker-Token") != "" {
			tokens = res.Header["X-Docker-Token"]
			utils.Debugf("Auth token: %v", tokens)
		} else {
			return nil, fmt.Errorf("Index response didn't contain an access token")
		}

		if res.Header.Get("X-Docker-Endpoints") != "" {
			// The Registry's URL scheme has to match the Index'
			for _, ep := range res.Header["X-Docker-Endpoints"] {
				endpoints = append(endpoints, fmt.Sprintf("%s://%s/v1/", urlScheme, ep))
			}
		} else {
			return nil, fmt.Errorf("Index response didn't contain any endpoints")
		}
	}
	if validate {
		if res.StatusCode != 204 {
			errBody, err := ioutil.ReadAll(res.Body)
			if err != nil {
				return nil, err
			}
			return nil, fmt.Errorf("Error: Status %d trying to push checksums %s: %s", res.StatusCode, remote, errBody)
		}
	}

	return &RepositoryData{
		Tokens:    tokens,
		Endpoints: endpoints,
	}, nil
}

func (r *Registry) SearchRepositories(term string) (*SearchResults, error) {
	u := auth.IndexServerAddress() + "search?q=" + url.QueryEscape(term)
	req, err := http.NewRequest("GET", u, nil)
	if err != nil {
		return nil, err
	}
	res, err := r.client.Do(req)
	if err != nil {
		return nil, err
	}
	defer res.Body.Close()
	if res.StatusCode != 200 {
		return nil, fmt.Errorf("Unexepected status code %d", res.StatusCode)
	}
	rawData, err := ioutil.ReadAll(res.Body)
	if err != nil {
		return nil, err
	}
	result := new(SearchResults)
	err = json.Unmarshal(rawData, result)
	return result, err
}

func (r *Registry) GetAuthConfig(withPasswd bool) *auth.AuthConfig {
	password := ""
	if withPasswd {
		password = r.authConfig.Password
	}
	return &auth.AuthConfig{
		Username: r.authConfig.Username,
		Password: password,
		Email:    r.authConfig.Email,
	}
}

type SearchResults struct {
	Query      string              `json:"query"`
	NumResults int                 `json:"num_results"`
	Results    []map[string]string `json:"results"`
}

type RepositoryData struct {
	ImgList   map[string]*ImgData
	Endpoints []string
	Tokens    []string
}

type ImgData struct {
	ID       string `json:"id"`
	Checksum string `json:"checksum,omitempty"`
	Tag      string `json:",omitempty"`
}

type Registry struct {
	client     *http.Client
	authConfig *auth.AuthConfig
}

func NewRegistry(root string, authConfig *auth.AuthConfig) (r *Registry, err error) {
	httpTransport := &http.Transport{
		DisableKeepAlives: true,
		Proxy:             http.ProxyFromEnvironment,
	}

	r = &Registry{
		authConfig: authConfig,
		client: &http.Client{
			Transport: httpTransport,
		},
	}
	r.client.Jar, err = cookiejar.New(nil)
	return r, err
}<|MERGE_RESOLUTION|>--- conflicted
+++ resolved
@@ -19,14 +19,9 @@
 
 var ErrAlreadyExists = errors.New("Image already exists")
 
-<<<<<<< HEAD
 func pingRegistryEndpoint(endpoint string) error {
 	// FIXME: implement the check to discover if it should be http or https
 	resp, err := http.Get(endpoint)
-=======
-func URLScheme() string {
-	u, err := url.Parse(auth.IndexServerAddress())
->>>>>>> 6940cf1e
 	if err != nil {
 		return err
 	}
@@ -92,13 +87,8 @@
 
 // Retrieve the history of a given image from the Registry.
 // Return a list of the parent's json (requested image included)
-<<<<<<< HEAD
 func (r *Registry) GetRemoteHistory(imgId, registry string, token []string) ([]string, error) {
 	req, err := http.NewRequest("GET", registry+"images/"+imgId+"/ancestry", nil)
-=======
-func (r *Registry) GetRemoteHistory(imgID, registry string, token []string) ([]string, error) {
-	req, err := http.NewRequest("GET", registry+"/images/"+imgID+"/ancestry", nil)
->>>>>>> 6940cf1e
 	if err != nil {
 		return nil, err
 	}
@@ -129,11 +119,7 @@
 func (r *Registry) LookupRemoteImage(imgID, registry string, token []string) bool {
 	rt := &http.Transport{Proxy: http.ProxyFromEnvironment}
 
-<<<<<<< HEAD
 	req, err := http.NewRequest("GET", registry+"images/"+imgId+"/json", nil)
-=======
-	req, err := http.NewRequest("GET", registry+"/v1/images/"+imgID+"/json", nil)
->>>>>>> 6940cf1e
 	if err != nil {
 		return false
 	}
@@ -148,11 +134,7 @@
 // Retrieve an image from the Registry.
 func (r *Registry) GetRemoteImageJSON(imgID, registry string, token []string) ([]byte, int, error) {
 	// Get the JSON
-<<<<<<< HEAD
 	req, err := http.NewRequest("GET", registry+"images/"+imgId+"/json", nil)
-=======
-	req, err := http.NewRequest("GET", registry+"/images/"+imgID+"/json", nil)
->>>>>>> 6940cf1e
 	if err != nil {
 		return nil, -1, fmt.Errorf("Failed to download json: %s", err)
 	}
@@ -178,13 +160,8 @@
 	return jsonString, imageSize, nil
 }
 
-<<<<<<< HEAD
 func (r *Registry) GetRemoteImageLayer(imgId, registry string, token []string) (io.ReadCloser, error) {
 	req, err := http.NewRequest("GET", registry+"images/"+imgId+"/layer", nil)
-=======
-func (r *Registry) GetRemoteImageLayer(imgID, registry string, token []string) (io.ReadCloser, error) {
-	req, err := http.NewRequest("GET", registry+"/images/"+imgID+"/layer", nil)
->>>>>>> 6940cf1e
 	if err != nil {
 		return nil, fmt.Errorf("Error while getting from the server: %s\n", err)
 	}
@@ -203,14 +180,7 @@
 		repository = "library/" + repository
 	}
 	for _, host := range registries {
-<<<<<<< HEAD
 		endpoint := fmt.Sprintf("%srepositories/%s/tags", host, repository)
-=======
-		endpoint := fmt.Sprintf("%s/v1/repositories/%s/tags", host, repository)
-		if !(strings.HasPrefix(endpoint, "http://") || strings.HasPrefix(endpoint, "https://")) {
-			endpoint = fmt.Sprintf("%s://%s", URLScheme(), endpoint)
-		}
->>>>>>> 6940cf1e
 		req, err := r.opaqueRequest("GET", endpoint, nil)
 		if err != nil {
 			return nil, err
@@ -343,14 +313,8 @@
 	return nil
 }
 
-<<<<<<< HEAD
 func (r *Registry) PushImageLayerRegistry(imgId string, layer io.Reader, registry string, token []string) error {
 	req, err := http.NewRequest("PUT", registry+"images/"+imgId+"/layer", layer)
-=======
-func (r *Registry) PushImageLayerRegistry(imgID string, layer io.Reader, registry string, token []string) error {
-	registry = registry + "/v1"
-	req, err := http.NewRequest("PUT", registry+"/images/"+imgID+"/layer", layer)
->>>>>>> 6940cf1e
 	if err != nil {
 		return err
 	}
