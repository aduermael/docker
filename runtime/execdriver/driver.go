--- conflicted
+++ resolved
@@ -125,10 +125,6 @@
 	Arguments  []string            `json:"arguments"`
 	WorkingDir string              `json:"working_dir"`
 	ConfigPath string              `json:"config_path"` // this should be able to be removed when the lxc template is moved into the driver
-<<<<<<< HEAD
-=======
-	Context    Context             `json:"context"`     // generic context for specific options (apparmor, selinux)
->>>>>>> 5b9c8607
 	Tty        bool                `json:"tty"`
 	Network    *Network            `json:"network"`
 	Config     map[string][]string `json:"config"` //  generic values that specific drivers can consume
